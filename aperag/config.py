--- conflicted
+++ resolved
@@ -178,12 +178,11 @@
     opik_api_key: str = Field("", alias="OPIK_API_KEY")
     opik_workspace: str = Field("", alias="OPIK_WORKSPACE")
 
-<<<<<<< HEAD
     # Anybase Integration
     anybase_enabled: bool = Field(False, alias="ANYBASE_ENABLED")
     anybase_api_base_url: str = Field("", alias="ANYBASE_API_BASE_URL")
     anybase_login_url: str = Field("", alias="ANYBASE_LOGIN_URL")
-=======
+
     # OpenTelemetry/Jaeger Tracing
     otel_enabled: bool = Field(True, alias="OTEL_ENABLED")
     otel_service_name: str = Field("aperag", alias="OTEL_SERVICE_NAME")
@@ -194,7 +193,6 @@
     otel_fastapi_enabled: bool = Field(True, alias="OTEL_FASTAPI_ENABLED")
     otel_sqlalchemy_enabled: bool = Field(True, alias="OTEL_SQLALCHEMY_ENABLED")
     otel_mcp_enabled: bool = Field(True, alias="OTEL_MCP_ENABLED")
->>>>>>> 7490e8e1
 
     def __init__(self, **kwargs):
         super().__init__(**kwargs)
