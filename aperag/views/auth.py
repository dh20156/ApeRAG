# Copyright 2025 ApeCloud, Inc.
#
# Licensed under the Apache License, Version 2.0 (the "License");
# you may not use this file except in compliance with the License.
# You may obtain a copy of the License at
#
#     http://www.apache.org/licenses/LICENSE-2.0
#
# Unless required by applicable law or agreed to in writing, software
# distributed under the License is distributed on an "AS IS" BASIS,
# WITHOUT WARRANTIES OR CONDITIONS OF ANY KIND, either express or implied.
# See the License for the specific language governing permissions and
# limitations under the License.

import logging
import secrets
from datetime import timedelta
from typing import Optional

import httpx
from fastapi import APIRouter, Depends, HTTPException, Request, Response, WebSocket
from fastapi_users import BaseUserManager, FastAPIUsers
from fastapi_users.authentication import (
    AuthenticationBackend,
    CookieTransport,
    JWTStrategy,
)
from fastapi_users.db import SQLAlchemyUserDatabase
from fastapi_users.router.oauth import get_oauth_router
from httpx_oauth.clients.github import GitHubOAuth2
from httpx_oauth.clients.google import GoogleOAuth2

from aperag.config import AsyncSessionDep, settings
from aperag.db.models import ApiKey, ApiKeyStatus, Invitation, OAuthAccount, Role, User
from aperag.db.ops import async_db_ops
from aperag.schema import view_models
from aperag.utils.audit_decorator import audit
from aperag.utils.utils import utc_now
from aperag.views.utils import is_github_oauth_enabled, is_google_oauth_enabled

logger = logging.getLogger(__name__)

# --- fastapi-users Implementation ---

COOKIE_MAX_AGE = 86400


class UserManager(BaseUserManager[User, str]):
    reset_password_token_secret = settings.jwt_secret
    verification_token_secret = settings.jwt_secret

    async def on_after_register(self, user: User, request: Optional[Request] = None):
        """
        Set the first registered user as an admin and initialize user resources.
        This works for both regular and OAuth registration.
        """
        user_count = await async_db_ops.query_user_count()
        if user_count == 1 and user.role != Role.ADMIN:
            user.role = Role.ADMIN
            self.user_db.session.add(user)
            await self.user_db.session.commit()
            await self.user_db.session.refresh(user)

        # For GitHub OAuth users, fetch username from GitHub API
        # await self._fetch_github_username_if_needed(user)

        # Initialize user resources for all new users (including OAuth users)
        try:
            from aperag.db.models import BotType
            from aperag.schema.view_models import BotCreate
            from aperag.service.bot_service import bot_service
            from aperag.service.quota_service import quota_service

            # Initialize user quotas first
            await quota_service.initialize_user_quotas(str(user.id))

            # Create a system API key for the user (not visible to user)
            await async_db_ops.create_api_key(user=str(user.id), description="system", is_system=True)
            # Create a normal API key for the user (visible to user)
            await async_db_ops.create_api_key(user=str(user.id), description="default", is_system=False)

            # Create a default bot for the user (skip quota check for system bot)
            bot_create = BotCreate(
                title="Default Agent Bot",
                type=BotType.AGENT,
                description="Default agent bot created on registration.",
                collection_ids=[],
            )
            await bot_service.create_bot(user=str(user.id), bot_in=bot_create, skip_quota_check=True)

            logger.info(f"Initialized resources for user {user.username or user.email} ({user.id})")
        except Exception as e:
            logger.error(f"Failed to initialize resources for user {user.username or user.email} ({user.id}): {e}")

    async def _fetch_github_username_if_needed(self, user: User):
        """
        For GitHub OAuth users, fetch username from GitHub API using account_id
        """
        try:
            # Check if user has GitHub OAuth account
            github_oauth_account = None
            for oauth_account in user.oauth_accounts:
                if oauth_account.oauth_name == "github":
                    github_oauth_account = oauth_account
                    break

            if not github_oauth_account:
                return  # Not a GitHub OAuth user

            if user.username:
                return  # Username already set

            # Fetch username from GitHub API
            import httpx

            github_user_id = github_oauth_account.account_id
            github_api_url = f"https://api.github.com/user/{github_user_id}"

            async with httpx.AsyncClient() as client:
                response = await client.get(github_api_url)
                if response.status_code == 200:
                    github_user_data = response.json()
                    github_username = github_user_data.get("login")

                    if github_username:
                        user.username = github_username
                        self.user_db.session.add(user)
                        await self.user_db.session.commit()
                        await self.user_db.session.refresh(user)
                        logger.info(f"Updated GitHub user {user.id} with username: {github_username}")
                else:
                    logger.warning(f"Failed to fetch GitHub user data for user {user.id}: HTTP {response.status_code}")
        except Exception as e:
            logger.error(f"Failed to fetch GitHub username for user {user.id}: {e}")

    def parse_id(self, value: any) -> str:
        """Parse ID from any type to str"""
        if isinstance(value, str):
            return value
        return str(value)


# JWT Strategy
def get_jwt_strategy() -> JWTStrategy:
    return JWTStrategy(secret=settings.jwt_secret, lifetime_seconds=COOKIE_MAX_AGE)


# Transport methods
cookie_transport = CookieTransport(
    cookie_name="session",
    cookie_max_age=COOKIE_MAX_AGE,
    cookie_secure=False,  # Set to False for HTTP development environment
    cookie_httponly=True,
    cookie_samesite="lax",
)

# Authentication backend
auth_backend = AuthenticationBackend(
    name="cookie",
    transport=cookie_transport,
    get_strategy=get_jwt_strategy,
)


# --- User Database and Manager Dependencies ---
async def get_user_db(session: AsyncSessionDep):
    yield SQLAlchemyUserDatabase(session, User, OAuthAccount)


async def get_user_manager(user_db: SQLAlchemyUserDatabase = Depends(get_user_db)):
    yield UserManager(user_db)


# --- FastAPI Users Instance ---
fastapi_users = FastAPIUsers[User, str](
    get_user_manager,
    [auth_backend],
)


# --- WebSocket Authentication ---
async def authenticate_websocket_user(websocket: WebSocket, user_manager: UserManager) -> Optional[str]:
    """Authenticate WebSocket connection using session cookie"""
    try:
        cookies_header = None
        if hasattr(websocket, "headers"):
            if hasattr(websocket.headers, "get"):
                cookie_value = websocket.headers.get("cookie") or websocket.headers.get(b"cookie")
                if cookie_value:
                    cookies_header = cookie_value.decode() if isinstance(cookie_value, bytes) else cookie_value
            else:
                try:
                    for name, value in websocket.headers:
                        if name == b"cookie" or name == "cookie":
                            cookies_header = value.decode() if isinstance(value, bytes) else value
                            break
                except (TypeError, ValueError):
                    logger.debug("WebSocket headers format not supported for authentication")
        if not cookies_header:
            logger.debug("No cookies found in WebSocket headers")
            return None
        session_token = None
        for cookie in cookies_header.split(";"):
            cookie = cookie.strip()
            if cookie.startswith("session="):
                session_token = cookie.split("=", 1)[1]
                break
        if not session_token:
            logger.debug("No session cookie found")
            return None
        jwt_strategy = get_jwt_strategy()
        user_data = await jwt_strategy.read_token(session_token, user_manager)
        if user_data:
            logger.debug(f"Successfully authenticated user from WebSocket: {user_data.id}")
            return str(user_data.id)
        else:
            logger.debug("JWT token validation returned no user data")
            return None
    except Exception as e:
        logger.error(f"WebSocket authentication error: {e}")
        return None


# --- API Key Authentication ---
async def authenticate_api_key(request: Request, session: AsyncSessionDep) -> Optional[User]:
    """Authenticate using API Key from Authorization header"""
    from sqlalchemy import select

    authorization: str = request.headers.get("Authorization")
    if not authorization:
        return None
    try:
        scheme, credentials = authorization.split()
        if scheme.lower() != "bearer":
            return None
    except ValueError:
        return None
    result = await session.execute(
        select(ApiKey).where(
            ApiKey.key == credentials, ApiKey.status == ApiKeyStatus.ACTIVE, ApiKey.gmt_deleted.is_(None)
        )
    )
    api_key = result.scalars().first()
    if not api_key:
        return None  # Don't raise, just return None to allow other auth methods
    result = await session.execute(
        select(User).where(User.id == api_key.user, User.is_active.is_(True), User.gmt_deleted.is_(None))
    )
    user = result.scalars().first()
    if user:
        await api_key.update_last_used(session)
        user._auth_method = "api_key"
        user._api_key_id = api_key.id
    return user


<<<<<<< HEAD
# Anybase Authentication
async def authenticate_anybase_token(request: Request, session: AsyncSessionDep) -> Optional[User]:
    """Authenticate using Anybase token from Authorization header"""
    if not settings.anybase_enabled or not settings.anybase_api_base_url:
        return None
        
    from sqlalchemy import select

    authorization: str = request.headers.get("Authorization")
    if not authorization:
        return None

    try:
        scheme, token = authorization.split()
        if scheme.lower() != "bearer":
            return None
    except ValueError:
        return None

    # Call Anybase me API to verify token and get user info
    try:
        async with httpx.AsyncClient() as client:
            response = await client.get(
                f"{settings.anybase_api_base_url}/api/v1/user/me",
                headers={"Authorization": f"Bearer {token}"},
                timeout=10.0
            )
            
            if response.status_code != 200:
                logger.debug(f"Anybase token verification failed with status {response.status_code}")
                return None
                
            anybase_user_data = response.json()
            logger.debug(f"Anybase user data: {anybase_user_data}")
            
    except Exception as e:
        logger.error(f"Failed to verify Anybase token: {e}")
        return None

    # Extract user info from Anybase response
    anybase_user_id = anybase_user_data.get("user_id")
    anybase_nickname = anybase_user_data.get("nickname")
    anybase_email = anybase_user_data.get("email")
    anybase_phone = anybase_user_data.get("phone")
    anybase_user_role = anybase_user_data.get("role")
    
    if not anybase_user_id:
        logger.error("Anybase user data missing user_id")
        return None

    # Check if user exists in ApeRAG by anybase user_id (stored as username)
    result = await session.execute(
        select(User).where(User.username == anybase_user_id, User.is_active.is_(True), User.gmt_deleted.is_(None))
    )
    user = result.scalars().first()
    
    if user:
        # User exists, mark authentication method and return
        user._auth_method = "anybase_token"
        return user
    
    # User doesn't exist, create new user automatically
    try:
        user_manager = UserManager(SQLAlchemyUserDatabase(session, User))
        
        # Create user with Anybase data
        new_user = User(
            username=anybase_user_id,  # Use anybase user_id as username
            email=anybase_email or f"{anybase_user_id}@anybase.local",  # Use email or generate one
            hashed_password=user_manager.password_helper.hash(secrets.token_urlsafe(32)),  # Random password
            role=Role.ADMIN if anybase_user_role == "admin" else Role.RO,
            is_active=True,
            is_verified=True,
            date_joined=utc_now(),
        )
        
        session.add(new_user)
        await session.commit()
        await session.refresh(new_user)
        
        logger.info(f"Auto-created ApeRAG user for Anybase user {anybase_user_id}")
        new_user._auth_method = "anybase_token"
        return new_user
        
    except Exception as e:
        logger.error(f"Failed to create user for Anybase user {anybase_user_id}: {e}")
        await session.rollback()
        return None


# Authentication dependency, writes to request.state.user_id
=======
# --- Current User Dependency ---
>>>>>>> 7490e8e1
async def current_user(
    request: Request, 
    response: Response,
    session: AsyncSessionDep, 
    user: User = Depends(fastapi_users.current_user(optional=True))
) -> Optional[User]:
<<<<<<< HEAD
    """Get current user from JWT/Cookie, Anybase token, or API Key and write to request.state.user_id"""
    # First try JWT/Cookie authentication
=======
    """Get current user from JWT/Cookie, OAuth, or API Key."""
>>>>>>> 7490e8e1
    if user:
        request.state.user_id = user.id
        request.state.username = user.username
        return user
<<<<<<< HEAD
    
    # Then try Anybase token authentication
    anybase_user = await authenticate_anybase_token(request, session)
    if anybase_user:
        request.state.user_id = anybase_user.id
        request.state.username = anybase_user.username
        
        # Generate ApeRAG JWT token and set cookie for future requests
        try:
            strategy = get_jwt_strategy()
            token = await strategy.write_token(anybase_user)
            response.set_cookie(key="session", value=token, max_age=COOKIE_MAX_AGE, httponly=True, samesite="lax")
            logger.info(f"Set ApeRAG session cookie for Anybase user {anybase_user.username}")
        except Exception as e:
            logger.error(f"Failed to set ApeRAG session cookie for Anybase user {anybase_user.username}: {e}")
        
        return anybase_user

    # Finally try API Key authentication
=======
>>>>>>> 7490e8e1
    api_user = await authenticate_api_key(request, session)
    if api_user:
        request.state.user_id = api_user.id
        request.state.username = api_user.username
        return api_user
<<<<<<< HEAD

    # If Anybase is enabled and no authentication found, suggest redirect to Anybase login
    if settings.anybase_enabled and settings.anybase_login_url:
        raise HTTPException(
            status_code=401, 
            detail="Unauthorized",
            headers={"X-Anybase-Login-URL": settings.anybase_login_url}
        )
    
    raise HTTPException(status_code=401, detail="Unauthorized")


async def get_current_active_user(
    request: Request, 
    response: Response,
    session: AsyncSessionDep, 
    user: Optional[User] = Depends(current_user)
) -> User:
    """Get current active user, raise 401 if not authenticated"""
=======
    return None


async def get_current_active_user(user: Optional[User] = Depends(current_user)) -> User:
    """Get current active user, raise 401 if not authenticated."""
>>>>>>> 7490e8e1
    if not user:
        raise HTTPException(status_code=401, detail="Unauthorized")
    return user


<<<<<<< HEAD
async def get_current_admin(
    request: Request,
    response: Response, 
    session: AsyncSessionDep, 
    user: User = Depends(get_current_active_user)
) -> User:
    """Get current admin user"""
=======
async def get_current_admin(user: User = Depends(get_current_active_user)) -> User:
    """Get current admin user."""
>>>>>>> 7490e8e1
    if user.role != Role.ADMIN:
        raise HTTPException(status_code=403, detail="Only admin members can perform this action")
    return user


# --- Router Setup ---
router = APIRouter()


# --- Conditional OAuth Routers ---
if is_google_oauth_enabled():
    google_oauth_client = GoogleOAuth2(settings.google_oauth_client_id, settings.google_oauth_client_secret)
    google_oauth_router = get_oauth_router(
        google_oauth_client,
        auth_backend,
        get_user_manager,
        settings.jwt_secret,
        redirect_url=settings.oauth_redirect_url,
        associate_by_email=True,
        is_verified_by_default=True,
    )
    router.include_router(google_oauth_router, prefix="/auth/google", tags=["auth"])

if is_github_oauth_enabled():
    github_oauth_client = GitHubOAuth2(settings.github_oauth_client_id, settings.github_oauth_client_secret)
    github_oauth_router = get_oauth_router(
        github_oauth_client,
        auth_backend,
        get_user_manager,
        settings.jwt_secret,
        redirect_url=settings.oauth_redirect_url,
        associate_by_email=True,
        is_verified_by_default=True,
    )
    router.include_router(github_oauth_router, prefix="/auth/github", tags=["auth"])


@router.post("/invite", tags=["invitations"])
@audit(resource_type="invitation", api_name="CreateInvitation")
async def create_invitation_view(
    request: Request,
    data: view_models.InvitationCreate,
    session: AsyncSessionDep,
    user: User = Depends(get_current_admin),
) -> view_models.Invitation:
    from sqlalchemy import select

    result = await session.execute(select(User).where((User.username == data.username) | (User.email == data.email)))
    if result.scalars().first():
        raise HTTPException(status_code=400, detail="User with this email or username already exists")
    token = secrets.token_urlsafe(32)
    expires_at = utc_now() + timedelta(days=7)
    invitation = Invitation(
        email=data.email,
        token=token,
        created_by=str(user.id),
        created_at=utc_now(),
        role=data.role,
        expires_at=expires_at,
        is_used=False,
    )
    session.add(invitation)
    await session.commit()
    return view_models.Invitation(
        email=invitation.email,
        token=token,
        created_by=user.id,
        created_at=invitation.created_at.isoformat(),
        is_valid=invitation.is_valid(),
        role=invitation.role,
        expires_at=invitation.expires_at.isoformat(),
    )


@router.get("/invitations", tags=["invitations"])
async def list_invitations_view(
    request: Request,
    response: Response,
    session: AsyncSessionDep, 
    user: User = Depends(current_user)
) -> view_models.InvitationList:
    from sqlalchemy import select

    if not user:
        raise HTTPException(status_code=401, detail="Unauthorized")
    if user.role != Role.ADMIN:
        result = await session.execute(select(Invitation).where(Invitation.created_by == str(user.id)))
    else:
        result = await session.execute(select(Invitation))
    invitations = []
    for invitation in result.unique().scalars():
        invitations.append(
            view_models.Invitation(
                email=invitation.email,
                token=invitation.token,
                created_by=invitation.created_by,
                created_at=invitation.created_at.isoformat(),
                is_valid=invitation.is_valid(),
                used_at=invitation.used_at.isoformat() if invitation.used_at else None,
                role=invitation.role,
                expires_at=invitation.expires_at.isoformat() if invitation.expires_at else None,
            )
        )
    return view_models.InvitationList(items=invitations)


@router.post("/register", tags=["auth"])
@audit(resource_type="user", api_name="RegisterUser")
async def register_view(
    request: Request,
    data: view_models.Register,
    session: AsyncSessionDep,
    user_manager: UserManager = Depends(get_user_manager),
) -> view_models.User:
    from sqlalchemy import select

    is_first_user = not await async_db_ops.query_first_user_exists()
    need_invitation = settings.register_mode == "invitation" and not is_first_user
    invitation = None
    if need_invitation:
        if not data.token:
            raise HTTPException(status_code=400, detail="Invitation token is required")
        if not data.email:
            raise HTTPException(status_code=400, detail="Email is required when using invitation")

        result = await session.execute(select(Invitation).where(Invitation.token == data.token))
        invitation = result.scalars().first()
        if not invitation or not invitation.is_valid():
            raise HTTPException(status_code=400, detail="Invalid or expired invitation")
        if invitation.email != data.email:
            raise HTTPException(status_code=400, detail="Email does not match invitation")

    # Check if user already exists
    result = await session.execute(select(User).where(User.username == data.username))
    if result.scalars().first():
        raise HTTPException(status_code=400, detail="Username already exists")

    # Only check email uniqueness if email is provided
    if data.email:
        result = await session.execute(select(User).where(User.email == data.email))
        if result.scalars().first():
            raise HTTPException(status_code=400, detail="Email already exists")

    # Create user using fastapi-users
    user_create = {
        "username": data.username,
        "email": data.email,
        "password": data.password,
        "role": invitation.role if invitation else Role.ADMIN if is_first_user else Role.RO,
        "is_active": True,
        "is_verified": True,
        "date_joined": utc_now(),
    }

    user = User(**user_create)
    user.hashed_password = user_manager.password_helper.hash(data.password)
    session.add(user)
    await session.commit()
    await session.refresh(user)

    if invitation:
        invitation.is_used = True
        invitation.used_at = utc_now()
        session.add(invitation)
        await session.commit()

    # Note: User resources (quotas, API keys, default bot) are now initialized
    # in the on_after_register method which is called automatically by fastapi-users
    await user_manager.on_after_register(user, request)

    # Determine registration source
    registration_source = "local"  # Default to local registration
    if hasattr(user, "oauth_accounts") and user.oauth_accounts:
        # If user has OAuth accounts, use the first one's provider name
        registration_source = user.oauth_accounts[0].oauth_name

    return view_models.User(
        id=str(user.id),
        username=user.username,
        email=user.email,
        role=user.role,
        is_active=user.is_active,
        date_joined=user.date_joined.isoformat(),
        registration_source=registration_source,
    )


@router.post("/login", tags=["auth"])
async def login_view(
    request: Request,
    response: Response,
    data: view_models.Login,
    session: AsyncSessionDep,
    user_manager: UserManager = Depends(get_user_manager),
) -> view_models.User:
    from sqlalchemy import select

    result = await session.execute(select(User).where(User.username == data.username))
    user = result.scalars().first()
    if not user:
        raise HTTPException(status_code=400, detail="Invalid credentials")

    # Use fastapi-users correct password verification method
    verified, updated_password_hash = user_manager.password_helper.verify_and_update(
        data.password, user.hashed_password
    )
    if not verified:
        raise HTTPException(status_code=400, detail="Invalid credentials")
    if updated_password_hash:
        user.hashed_password = updated_password_hash
        session.add(user)
        await session.commit()

    # Generate JWT token and set cookie
    strategy = get_jwt_strategy()
    token = await strategy.write_token(user)

    # Set cookie
    response.set_cookie(key="session", value=token, max_age=COOKIE_MAX_AGE, httponly=True, samesite="lax")

    return view_models.User(
        id=str(user.id),
        username=user.username,
        email=user.email,
        role=user.role,
        is_active=user.is_active,
        date_joined=user.date_joined.isoformat(),
    )


@router.post("/logout", tags=["auth"])
async def logout_view(response: Response):
    # Clear authentication cookie
    response.delete_cookie(key="session")
    return {"success": True}


@router.get("/user", tags=["users"])
<<<<<<< HEAD
async def get_user_view(
    request: Request, 
    response: Response,
    session: AsyncSessionDep, 
    user: Optional[User] = Depends(current_user)
):
    """Get user info with Anybase auto-login support, return 401 if not authenticated"""
=======
async def get_user_view(request: Request, session: AsyncSessionDep, user: Optional[User] = Depends(current_user)):
    """Get user info, return 401 if not authenticated"""
    from sqlalchemy import select
    from sqlalchemy.orm import selectinload

>>>>>>> 7490e8e1
    if not user:
        raise HTTPException(status_code=401, detail="Unauthorized")

    # Load user with oauth_accounts to determine registration source
    result = await session.execute(select(User).options(selectinload(User.oauth_accounts)).where(User.id == user.id))
    user_with_oauth = result.scalars().first()

    # Determine registration source
    registration_source = "local"  # Default to local registration
    if user_with_oauth and user_with_oauth.oauth_accounts:
        # If user has OAuth accounts, use the first one's provider name
        registration_source = user_with_oauth.oauth_accounts[0].oauth_name

    return view_models.User(
        id=str(user.id),
        username=user.username,
        email=user.email,
        role=user.role,
        is_active=user.is_active,
        date_joined=user.date_joined.isoformat(),
        registration_source=registration_source,
    )


@router.get("/users", tags=["users"])
async def list_users_view(
    request: Request,
    response: Response,
    session: AsyncSessionDep, 
    user: Optional[User] = Depends(current_user)
) -> view_models.UserList:
    from sqlalchemy import select
    from sqlalchemy.orm import selectinload

    if user.role == Role.ADMIN:
        result = await session.execute(select(User).options(selectinload(User.oauth_accounts)))
    else:
        result = await session.execute(
            select(User).options(selectinload(User.oauth_accounts)).where(User.id == user.id)
        )

    users = []
    for u in result.unique().scalars():
        # Determine registration source
        registration_source = "local"  # Default to local registration
        if u.oauth_accounts:
            # If user has OAuth accounts, use the first one's provider name
            registration_source = u.oauth_accounts[0].oauth_name

        users.append(
            view_models.User(
                id=str(u.id),
                username=u.username,
                email=u.email,
                role=u.role,
                is_active=u.is_active,
                date_joined=u.date_joined.isoformat(),
                registration_source=registration_source,
            )
        )
    return view_models.UserList(items=users)


@router.post("/change-password", tags=["auth"])
@audit(resource_type="user", api_name="ChangePassword")
async def change_password_view(
    request: Request,
    data: view_models.ChangePassword,
    session: AsyncSessionDep,
    user_manager: UserManager = Depends(get_user_manager),
):
    user = await async_db_ops.query_user_by_username(data.username)
    if not user:
        raise HTTPException(status_code=400, detail="User not found")

    # Verify old password - use correct fastapi-users API
    verified, _ = user_manager.password_helper.verify_and_update(data.old_password, user.hashed_password)
    if not verified:
        raise HTTPException(status_code=400, detail="Current password is incorrect")

    # Set new password
    user.hashed_password = user_manager.password_helper.hash(data.new_password)
    session.add(user)
    await session.commit()

    return view_models.User(
        id=str(user.id),
        username=user.username,
        email=user.email,
        role=user.role,
        is_active=user.is_active,
        date_joined=user.date_joined.isoformat(),
    )


@router.delete("/users/{user_id}", tags=["users"])
@audit(resource_type="user", api_name="DeleteUser")
async def delete_user_view(
    request: Request, user_id: str, session: AsyncSessionDep, user: User = Depends(get_current_admin)
):
    from sqlalchemy import select

    result = await session.execute(select(User).where(User.id == user_id))
    target = result.scalars().first()
    if not target:
        raise HTTPException(status_code=404, detail="User not found")
    admin_count = await async_db_ops.query_admin_count()
    if target.role == Role.ADMIN and admin_count <= 1:
        raise HTTPException(status_code=400, detail="Cannot delete the last admin user")
    if target.id == user.id:
        raise HTTPException(status_code=400, detail="Cannot delete your own account")
    await async_db_ops.delete_user(session, target)
    return {"message": "User deleted successfully"}<|MERGE_RESOLUTION|>--- conflicted
+++ resolved
@@ -254,7 +254,6 @@
     return user
 
 
-<<<<<<< HEAD
 # Anybase Authentication
 async def authenticate_anybase_token(request: Request, session: AsyncSessionDep) -> Optional[User]:
     """Authenticate using Anybase token from Authorization header"""
@@ -346,26 +345,18 @@
 
 
 # Authentication dependency, writes to request.state.user_id
-=======
-# --- Current User Dependency ---
->>>>>>> 7490e8e1
 async def current_user(
     request: Request, 
     response: Response,
     session: AsyncSessionDep, 
     user: User = Depends(fastapi_users.current_user(optional=True))
 ) -> Optional[User]:
-<<<<<<< HEAD
     """Get current user from JWT/Cookie, Anybase token, or API Key and write to request.state.user_id"""
     # First try JWT/Cookie authentication
-=======
-    """Get current user from JWT/Cookie, OAuth, or API Key."""
->>>>>>> 7490e8e1
     if user:
         request.state.user_id = user.id
         request.state.username = user.username
         return user
-<<<<<<< HEAD
     
     # Then try Anybase token authentication
     anybase_user = await authenticate_anybase_token(request, session)
@@ -385,14 +376,11 @@
         return anybase_user
 
     # Finally try API Key authentication
-=======
->>>>>>> 7490e8e1
     api_user = await authenticate_api_key(request, session)
     if api_user:
         request.state.user_id = api_user.id
         request.state.username = api_user.username
         return api_user
-<<<<<<< HEAD
 
     # If Anybase is enabled and no authentication found, suggest redirect to Anybase login
     if settings.anybase_enabled and settings.anybase_login_url:
@@ -412,19 +400,11 @@
     user: Optional[User] = Depends(current_user)
 ) -> User:
     """Get current active user, raise 401 if not authenticated"""
-=======
-    return None
-
-
-async def get_current_active_user(user: Optional[User] = Depends(current_user)) -> User:
-    """Get current active user, raise 401 if not authenticated."""
->>>>>>> 7490e8e1
     if not user:
         raise HTTPException(status_code=401, detail="Unauthorized")
     return user
 
 
-<<<<<<< HEAD
 async def get_current_admin(
     request: Request,
     response: Response, 
@@ -432,10 +412,6 @@
     user: User = Depends(get_current_active_user)
 ) -> User:
     """Get current admin user"""
-=======
-async def get_current_admin(user: User = Depends(get_current_active_user)) -> User:
-    """Get current admin user."""
->>>>>>> 7490e8e1
     if user.role != Role.ADMIN:
         raise HTTPException(status_code=403, detail="Only admin members can perform this action")
     return user
@@ -674,7 +650,6 @@
 
 
 @router.get("/user", tags=["users"])
-<<<<<<< HEAD
 async def get_user_view(
     request: Request, 
     response: Response,
@@ -682,13 +657,9 @@
     user: Optional[User] = Depends(current_user)
 ):
     """Get user info with Anybase auto-login support, return 401 if not authenticated"""
-=======
-async def get_user_view(request: Request, session: AsyncSessionDep, user: Optional[User] = Depends(current_user)):
-    """Get user info, return 401 if not authenticated"""
     from sqlalchemy import select
     from sqlalchemy.orm import selectinload
 
->>>>>>> 7490e8e1
     if not user:
         raise HTTPException(status_code=401, detail="Unauthorized")
 
