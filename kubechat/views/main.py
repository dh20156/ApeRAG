import datetime
import json
import logging
import os
from http import HTTPStatus
from typing import List, Optional

import redis.asyncio as redis
import yaml
from asgiref.sync import sync_to_async
from celery.result import GroupResult
from django.contrib.auth.models import User
from django.core.files.base import ContentFile
from django.db import IntegrityError
from django.shortcuts import render
from django.utils import timezone
from ninja import File, NinjaAPI, Router, Schema
from ninja.files import UploadedFile
from pydantic import BaseModel

import kubechat.chat.message
from config import settings
from config.celery import app
from kubechat.apps import QuotaType
from kubechat.auth.validator import GlobalHTTPAuth
from kubechat.chat.history.redis import RedisChatMessageHistory
from kubechat.db.models import (
    Bot,
    BotIntegration,
    BotIntegrationStatus,
    BotStatus,
    Chat,
    ChatPeer,
    ChatStatus,
    Collection,
    CollectionStatus,
    CollectionSyncHistory,
    CollectionSyncStatus,
    CollectionType,
    Document,
    DocumentStatus,
    Question,
    QuestionStatus,
    VerifyWay,
)
from kubechat.db.ops import (
    build_pq,
    query_bot,
    query_bots,
    query_bots_count,
    query_chat,
    query_chats,
    query_collection,
    query_collections,
    query_collections_count,
    query_document,
    query_documents,
    query_documents_count,
    query_integration,
    query_integrations,
    query_question,
    query_questions,
    query_running_sync_histories,
    query_sync_histories,
    query_sync_history,
    query_user_quota,
)
from kubechat.llm.base import Predictor
from kubechat.llm.prompts import (
    DEFAULT_CHINESE_PROMPT_TEMPLATE_V3,
    DEFAULT_MODEL_MEMOTY_PROMPT_TEMPLATES,
<<<<<<< HEAD
=======
    MULTI_ROLE_PROMPT_TEMPLATES,
>>>>>>> 52d22496
)
from kubechat.source.base import get_source
from kubechat.tasks.collection import delete_collection_task, init_collection_task
from kubechat.tasks.crawl_web import crawl_domain
from kubechat.tasks.index import (
    add_index_for_local_document,
    generate_questions,
    message_feedback,
    remove_index,
    update_index,
    update_index_for_question,
)
from kubechat.tasks.scan import delete_sync_documents_cron_job, update_sync_documents_cron_job
from kubechat.tasks.sync_documents_task import get_sync_progress, sync_documents
from kubechat.utils.request import get_urls, get_user
from kubechat.views.utils import (
    add_ssl_file,
    fail,
    query_chat_messages,
    success,
    validate_bot_config,
    validate_source_connect_config,
    validate_url,
)
from readers.base_readers import DEFAULT_FILE_READER_CLS

logger = logging.getLogger(__name__)

api = NinjaAPI(version="1.0.0", auth=GlobalHTTPAuth(), urls_namespace="collection")
router = Router()


class CollectionIn(Schema):
    title: str
    type: str
    description: Optional[str]
    config: Optional[str]


class CreateDocumentIn(Schema):
    name: str
    config: Optional[str]


class UpdateDocumentIn(Schema):
    name: str
    config: Optional[str]

class QuestionIn(Schema):
    id: Optional[str]
    question: str
    answer: Optional[str]
    relate_ducuments: Optional[List[str]]

class ConnectionInfo(Schema):
    db_type: str
    host: str
    port: Optional[int]
    db_name: Optional[str]
    username: Optional[str]
    password: Optional[str]
    verify: VerifyWay
    ca_cert: Optional[str]
    client_key: Optional[str]
    client_cert: Optional[str]


class Auth(BaseModel):
    username: str = ""
    password: str = ""


class Host(BaseModel):
    source: str = "system"
    host: str = ""
    port: str = ""


class DocumentConfig(BaseModel):
    host: Host = Host
    auth: Auth = Auth
    filedir: str = ""
    filepath: str = ""


@router.get("/models")
def list_models(request):
    response = []
    model_families = yaml.safe_load(settings.MODEL_FAMILIES)
    for model_family in model_families:
        for model_server in model_family.get("models", []):
            response.append({
                "value": model_server["name"],
                "label": model_server.get("label", model_server["name"]),
                "enabled": model_server.get("enabled", "true").lower() == "true",
                "memory": model_server.get("memory", "disabled").lower() == "enabled",
                "default_token": Predictor.check_default_token(model_name=model_server["name"]),
                "prompt_template": DEFAULT_MODEL_MEMOTY_PROMPT_TEMPLATES.get(model_server["name"],
                                                                                    DEFAULT_CHINESE_PROMPT_TEMPLATE_V3),
                "context_window": model_server.get("context_window", 7500),
                "temperature": model_server.get("temperature", model_family.get("temperature", 0.01)),
                "similarity_score_threshold": model_server.get("similarity_score_threshold", 0.5),
                "similarity_topk": model_server.get("similarity_topk", 3),
                "family_name": model_family["name"],
                "family_label": model_family["label"],
            })
    response.sort(key=lambda x: x["enabled"], reverse=True)
    return success(response)


@router.get("/prompt_templates")
def list_prompt_templates(request):
    return success(MULTI_ROLE_PROMPT_TEMPLATES)


@router.post("/collections/{collection_id}/sync")
async def sync_immediately(request, collection_id):
    user = get_user(request)
    collection = await query_collection(user, collection_id)
    source = get_source(json.loads(collection.config))
    if not source.sync_enabled():
        return fail(HTTPStatus.BAD_REQUEST, "source type not supports sync")

    pr = await query_running_sync_histories(user, collection_id)
    async for task in pr.data:
        return fail(HTTPStatus.BAD_REQUEST, f"have running sync task {task.id}, please cancel it first")

    instance = CollectionSyncHistory(
        user=collection.user,
        start_time=timezone.now(),
        collection=collection,
        execution_time=datetime.timedelta(seconds=0),
        total_documents_to_sync=0,
        status=CollectionSyncStatus.RUNNING,
    )
    await instance.asave()
    document_user_quota = await query_user_quota(user, QuotaType.MAX_DOCUMENT_COUNT)
    sync_documents.delay(collection_id=collection_id,
                         sync_history_id=instance.id,
                         document_user_quota=document_user_quota)
    return success(instance.view())


@router.post("/collections/{collection_id}/cancel_sync/{collection_sync_id}")
async def cancel_sync(request, collection_id, collection_sync_id):
    """
    cancel the collection_sync_id related tasks

    Note that if using gevent/eventlet as the worker pool, the cancel operation is not work
    Please refer to https://github.com/celery/celery/issues/4019

    """
    user = get_user(request)
    sync_history = await query_sync_history(user, collection_id, collection_sync_id)
    if sync_history is None:
        return fail(HTTPStatus.NOT_FOUND, "sync history not found")
    task_context = sync_history.task_context
    if task_context is None:
        return fail(HTTPStatus.BAD_REQUEST, f"no task context in sync history {collection_sync_id}")

    # revoke the scan task
    scan_task_id = task_context["scan_task_id"]
    if scan_task_id is None:
        return fail(HTTPStatus.BAD_REQUEST, f"no scan task id in sync history {collection_sync_id}")
    app.AsyncResult(scan_task_id).revoke(terminate=True)

    # revoke the index tasks
    group_id = sync_history.task_context.get("index_task_group_id", "")
    if group_id:
        group_result = GroupResult.restore(group_id, app=app)
        for task in group_result.results:
            task = app.AsyncResult(task.id)
            task.revoke(terminate=True)
    else:
        logger.warning(f"no index task group id in sync history {collection_sync_id}")

    sync_history.status = CollectionSyncStatus.CANCELED
    await sync_history.asave()
    return success({})


@router.get("/collections/{collection_id}/sync/history")
async def list_sync_histories(request, collection_id):
    user = get_user(request)
    pr = await query_sync_histories(user, collection_id, build_pq(request))
    response = []
    async for sync_history in pr.data:
        if sync_history.status == CollectionSyncStatus.RUNNING:
            progress = get_sync_progress(sync_history)
            sync_history.failed_documents = progress.failed_documents
            sync_history.successful_documents = progress.successful_documents
            sync_history.processing_documents = progress.processing_documents
            sync_history.pending_documents = progress.pending_documents
        response.append(sync_history.view())
    return success(response, pr)


@router.get("/collections/{collection_id}/sync/{sync_history_id}")
async def get_sync_history(request, collection_id, sync_history_id):
    user = get_user(request)
    sync_history = await query_sync_history(user, collection_id, sync_history_id)
    if sync_history is None:
        return fail(HTTPStatus.NOT_FOUND, "sync history not found")
    if sync_history.status == CollectionSyncStatus.RUNNING:
        progress = get_sync_progress(sync_history)
        sync_history.failed_documents = progress.failed_documents
        sync_history.successful_documents = progress.successful_documents
        sync_history.processing_documents = progress.processing_documents
        sync_history.pending_documents = progress.pending_documents
    return success(sync_history.view())


@router.post("/collections")
async def create_collection(request, collection: CollectionIn):
    user = get_user(request)
    config = json.loads(collection.config)
    if collection.type == CollectionType.DOCUMENT:
        is_validate, error_msg = validate_source_connect_config(config)
        if not is_validate:
            return fail(HTTPStatus.BAD_REQUEST, error_msg)

    if config.get("source") == "tencent":
        redis_client = redis.Redis.from_url(settings.MEMORY_REDIS_URL)
        if await redis_client.exists("tencent_code_" + user):
            code = await redis_client.get("tencent_code_" + user)
            redirect_uri = await redis_client.get("tencent_redirect_uri_" + user)
            config["code"] = code.decode()
            config["redirect_uri"] = redirect_uri
            collection.config = json.dumps(config)
        else:
            return fail(HTTPStatus.BAD_REQUEST, "用户未进行授权或授权已过期，请重新操作")

    # there is quota limit on collection
    if settings.MAX_COLLECTION_COUNT:
        collection_limit = await query_user_quota(user, QuotaType.MAX_COLLECTION_COUNT)
        if collection_limit is None:
            collection_limit = settings.MAX_COLLECTION_COUNT
        if collection_limit and await query_collections_count(user) >= collection_limit:
            return fail(HTTPStatus.FORBIDDEN, f"collection number has reached the limit of {collection_limit}")

    instance = Collection(
        user=user,
        type=collection.type,
        status=CollectionStatus.INACTIVE,
        title=collection.title,
        description=collection.description
    )

    if collection.config is not None:
        instance.config = collection.config
    await instance.asave()

    if instance.type == CollectionType.DATABASE:
        if config["verify"] != VerifyWay.PREFERRED:
            add_ssl_file(config, instance)
            collection.config = json.dumps(config)
            await instance.asave()
    elif instance.type == CollectionType.DOCUMENT:
        document_user_quota = await query_user_quota(user, QuotaType.MAX_DOCUMENT_COUNT)
        init_collection_task.delay(instance.id, document_user_quota)
    elif instance.type == CollectionType.CODE:
        chat = Chat(
            user=instance.user,
            status=ChatStatus.ACTIVE,
            collection=instance,
            summary=instance.description,
        )
        await chat.asave()
    else:
        return fail(HTTPStatus.BAD_REQUEST, "unknown collection type")

    return success(instance.view())


@router.get("/collections")
async def list_collections(request):
    user = get_user(request)
    pr = await query_collections(user, build_pq(request))
    response = []
    async for collection in pr.data:
        response.append(collection.view())
    return success(response, pr)


@router.get("/default_collections")
async def list_system_collections(request):
    pr = await query_collections(settings.ADMIN_USER, build_pq(request))
    response = []
    async for collection in pr.data:
        response.append(collection.view())
    return success(response, pr)


@router.get("/collections/{collection_id}")
async def get_collection(request, collection_id):
    user = get_user(request)
    instance = await query_collection(user, collection_id)
    if instance is None:
        return fail(HTTPStatus.NOT_FOUND, "Collection not found")

    bots = await sync_to_async(instance.bot_set.exclude)(status=BotStatus.DELETED)
    bot_ids = []
    async for bot in bots:
        bot_ids.append(bot.id)
    return success(instance.view(bot_ids=bot_ids))


@router.put("/collections/{collection_id}")
async def update_collection(request, collection_id, collection: CollectionIn):
    user = get_user(request)
    instance = await query_collection(user, collection_id)
    if instance is None:
        return fail(HTTPStatus.NOT_FOUND, "Collection not found")
    instance.title = collection.title
    instance.description = collection.description
    instance.config = collection.config
    await instance.asave()
    source = get_source(json.loads(collection.config))
    if source.sync_enabled():
        await update_sync_documents_cron_job(instance.id)

    bots = await sync_to_async(instance.bot_set.exclude)(status=BotStatus.DELETED)
    bot_ids = []
    async for bot in bots:
        bot_ids.append(bot.id)
           
    return success(instance.view(bot_ids=bot_ids))


@router.delete("/collections/{collection_id}")
async def delete_collection(request, collection_id):
    user = get_user(request)
    collection = await query_collection(user, collection_id)
    if collection is None:
        return fail(HTTPStatus.NOT_FOUND, "Collection not found")
    await delete_sync_documents_cron_job(collection.id)
    bots = await sync_to_async(collection.bot_set.exclude)(status=BotStatus.DELETED)
    bot_ids = []
    async for bot in bots:
        bot_ids.append(bot.id)
    if len(bot_ids) > 0:
        return fail(HTTPStatus.BAD_REQUEST, f"Collection has related to bots {','.join(bot_ids)}, can not be deleted")
    collection.status = CollectionStatus.DELETED
    collection.gmt_deleted = timezone.now()
    await collection.asave()

    delete_collection_task.delay(collection_id)

    return success(collection.view())

@router.post("/collections/{collection_id}/questions")
async def create_questions(request, collection_id):
    user = get_user(request)
    collection = await query_collection(user, collection_id)
    if collection is None:
        return fail(HTTPStatus.NOT_FOUND, "Collection not found")
    documents = await sync_to_async(collection.document_set.exclude)(status=DocumentStatus.DELETED)
    collection.need_generate = len(documents)
    await collection.asave()
    async for document in documents:
        generate_questions.delay(document.id)
    return success({}) 

@router.put("/collections/{collection_id}/questions")
async def update_question(request, collection_id, question_in: QuestionIn):
    user = get_user(request)
    collection = await query_collection(user, collection_id)
    if collection is None:
        return fail(HTTPStatus.NOT_FOUND, "Collection not found")
    
    # ceate question
    if not question_in.id:
        question_instance = Question(
            user=collection.user,
            collection=collection,
            status=QuestionStatus.PENDING,
        )
        await question_instance.asave()
    else:
        question_instance = await query_question(user, collection_id, question_in.id)
        if question_instance is None:
            return fail(HTTPStatus.NOT_FOUND, "Question not found") 
    
    question_instance.question = question_in.question
    question_instance.answer = question_in.answer if question_instance.answer else ""
    question_instance.status = QuestionStatus.PENDING
    question_instance.documents.clear()
    
    if question_in.relate_ducuments:
        for document_id in question_in.relate_ducuments:
            document = await query_document(user, collection_id, document_id)
            if document is None or document.status == DocumentStatus.DELETED:
                return fail(HTTPStatus.NOT_FOUND, "Document not found")
            question_instance.documents.add(document)
            
    await question_instance.asave()
    update_index_for_question.delay(question_instance.id)
    
    return success(question_instance.view()) 

@router.delete("/collections/{collection_id}/questions/{question_id}")
async def delete_question(request, collection_id, question_id):
    
    user = get_user(request)
    collection = await query_collection(user, collection_id)
    if collection is None:
        return fail(HTTPStatus.NOT_FOUND, "Collection not found")
    
    question_instance = Question.objects.get(id=question_id)      
    question_instance.status = QuestionStatus.DELETED
    question_instance.gmt_deleted = timezone.now() 
    await question_instance.asave()
    update_index_for_question.delay(question_instance.id)
    
    return success(question_instance.view()) 

@router.get("/collections/{collection_id}/questions")
async def list_questions(request, collection_id):
    user = get_user(request)
    collection = await query_collection(user, collection_id)
    if collection is None:
        return fail(HTTPStatus.NOT_FOUND, "Collection not found")
        
    pr = await query_questions(user, collection_id, build_pq(request))
    response = []
    async for question in pr.data:
        response.append(question.view())
        
    question_status = QuestionStatus.ACTIVE
    if collection.need_generate > 0:
        question_status = QuestionStatus.PENDING
    return success(response, pr, question_status) 

@router.post("/collections/{collection_id}/documents")
async def create_document(request, collection_id, file: List[UploadedFile] = File(...)):
    if len(file) > 500:
        return fail(HTTPStatus.BAD_REQUEST, "documents are too many,add document failed")
    user = get_user(request)
    collection = await query_collection(user, collection_id)
    if collection is None:
        return fail(HTTPStatus.NOT_FOUND, "Collection not found")

    # there is quota limit on document
    if settings.MAX_DOCUMENT_COUNT:
        document_limit = await query_user_quota(user, QuotaType.MAX_DOCUMENT_COUNT)
        if document_limit is None:
            document_limit = settings.MAX_DOCUMENT_COUNT
        if await query_documents_count(user, collection_id) >= document_limit:
            return fail(HTTPStatus.FORBIDDEN, f"document number has reached the limit of {document_limit}")

    response = []
    for item in file:
        file_suffix = os.path.splitext(item.name)[1].lower()
        if file_suffix not in DEFAULT_FILE_READER_CLS.keys():
            return fail(HTTPStatus.BAD_REQUEST, f"unsupported file type {file_suffix}")
        try:
            document_instance = Document(
                user=user,
                name=item.name,
                status=DocumentStatus.PENDING,
                size=item.size,
                collection=collection,
                file=ContentFile(item.read(), item.name),
            )
            await document_instance.asave()
            document_instance.metadata = json.dumps({
                "path": document_instance.file.path,
            })
            await document_instance.asave()
            response.append(document_instance.view())
            add_index_for_local_document.delay(document_instance.id)
        except IntegrityError:
            return fail(HTTPStatus.BAD_REQUEST, f"document {item.name} already exists")
        except Exception:
            logger.exception("add document failed")
            return fail(HTTPStatus.INTERNAL_SERVER_ERROR, "add document failed")
    return success(response)


@router.post("/collections/{collection_id}/urls")
async def create_url_document(request, collection_id):
    user = get_user(request)
    response = {"failed_urls": []}
    collection = await query_collection(user, collection_id)
    urls = get_urls(request)
    if collection is None:
        return fail(HTTPStatus.NOT_FOUND, "Collection not found")

    # there is quota limit on document
    if settings.MAX_DOCUMENT_COUNT:
        document_limit = await query_user_quota(user, QuotaType.MAX_DOCUMENT_COUNT)
        if document_limit is None:
            document_limit = settings.MAX_DOCUMENT_COUNT
        if await query_documents_count(user, collection_id) >= document_limit:
            return fail(HTTPStatus.FORBIDDEN, f"document number has reached the limit of {document_limit}")

    try:

        failed_urls = []
        for url in urls:
            if not validate_url(url):
                failed_urls.append(url)
                continue
            if '.html' not in url:
                document_name = url + '.html'
            else:
                document_name = url
            document_instance = Document(
                user=user,
                name=document_name,
                status=DocumentStatus.PENDING,
                collection=collection,
                size=0,
            )
            await document_instance.asave()
            string_data = json.dumps(url)
            document_instance.metadata = json.dumps({
                "url": string_data,
            })
            await document_instance.asave()
            add_index_for_local_document.delay(document_instance.id)
            crawl_domain.delay(url, url, collection_id, user, max_pages=2)

    except IntegrityError as e:
        return fail(HTTPStatus.BAD_REQUEST, f"document {document_instance.name}  " + e)
    except Exception:
        logger.exception("add document failed")
        return fail(HTTPStatus.INTERNAL_SERVER_ERROR, "add document failed")
    if len(failed_urls) != 0:
        response["message"] = "Some URLs failed validation,eg. https://example.com/path?query=123#fragment"
        response["failed_urls"] = failed_urls
    return success(response)


@router.get("/collections/{collection_id}/documents")
async def list_documents(request, collection_id):
    user = get_user(request)
    pr = await query_documents(user, collection_id, build_pq(request))
    response = []
    async for document in pr.data:
        response.append(document.view())
    return success(response, pr)


@router.put("/collections/{collection_id}/documents/{document_id}")
async def update_document(
        request, collection_id, document_id, document: UpdateDocumentIn):
    user = get_user(request)
    instance = await query_document(user, collection_id, document_id)
    if instance is None:
        return fail(HTTPStatus.NOT_FOUND, "Document not found")
    if instance.status == DocumentStatus.DELETING:
        return fail(HTTPStatus.BAD_REQUEST, "Document is deleting")

    if document.config:
        try:
            config = json.loads(document.config)
            metadata = json.loads(instance.metadata)
            metadata["labels"] = config["labels"]
            instance.metadata = json.dumps(metadata)
        except Exception:
            return fail(HTTPStatus.BAD_REQUEST, "invalid document config")
    await instance.asave()
    # if user add labels for a document, we need to update index
    update_index.delay(instance.id)
    
    related_questions = await sync_to_async(document.question_set.exclude)(status=QuestionStatus.DELETED)
    async for question in related_questions:
        question.status = QuestionStatus.WARNING
        await question.asave()

    return success(instance.view())


@router.delete("/collections/{collection_id}/documents/{document_id}")
async def delete_document(request, collection_id, document_id):
    user = get_user(request)
    document = await query_document(user, collection_id, document_id)
    if document is None:
        logger.info(f"document {document_id} not found, maybe has already been deleted")
        return success({})
    if document.status == DocumentStatus.DELETING:
        logger.info(f"document {document_id} is deleting, ignore delete")
        return success({})
    document.status = DocumentStatus.DELETING
    document.gmt_deleted = timezone.now()
    await document.asave()

    remove_index.delay(document.id)
    
    related_questions = await sync_to_async(document.question_set.exclude)(status=QuestionStatus.DELETED)
    async for question in related_questions:
        question.documents.remove(document)
        question.status = QuestionStatus.WARNING
        await question.asave()
    
    return success(document.view())


@router.delete("/collections/{collection_id}/documents")
async def delete_documents(request, collection_id, document_ids: List[str]):
    user = get_user(request)
    documents = await query_documents(user, collection_id, build_pq(request))
    ok = []
    failed = []
    async for document in documents.data:
        if document.id not in document_ids:
            continue
        try:
            document.status = DocumentStatus.DELETING
            document.gmt_deleted = timezone.now()
            await document.asave()
            remove_index.delay(document.id)
            
            related_questions = await sync_to_async(document.question_set.exclude)(status=QuestionStatus.DELETED)
            async for question in related_questions:
                question.documents.remove(document)
                question.status = QuestionStatus.WARNING
                await question.asave()
                
            ok.append(document.id)
        except Exception as e:
            logger.exception(e)
            failed.append(document.id)
    return success({"success": ok, "failed": failed})


@router.post("/bots/{bot_id}/chats")
async def create_chat(request, bot_id):
    user = get_user(request)
    bot = await query_bot(user, bot_id)
    if bot is None:
        return fail(HTTPStatus.NOT_FOUND, "Bot not found")
    instance = Chat(user=user, bot=bot, peer_type=ChatPeer.SYSTEM)
    await instance.asave()
    return success(instance.view(bot_id))


@router.get("/bots/{bot_id}/chats")
async def list_chats(request, bot_id):
    user = get_user(request)
    pr = await query_chats(user, bot_id, build_pq(request))
    response = []
    async for chat in pr.data:
        response.append(chat.view(bot_id))
    return success(response, pr)


@router.put("/bots/{bot_id}/chats/{chat_id}")
async def update_chat(request, bot_id, chat_id):
    user = get_user(request)
    chat = await query_chat(user, bot_id, chat_id)
    if chat is None:
        return fail(HTTPStatus.NOT_FOUND, "Chat not found")
    chat.summary = ""
    await chat.asave()
    history = RedisChatMessageHistory(chat_id, settings.MEMORY_REDIS_URL)
    await history.clear()
    return success(chat.view(bot_id))


@router.get("/bots/{bot_id}/chats/{chat_id}")
async def get_chat(request, bot_id, chat_id):
    user = get_user(request)
    chat = await query_chat(user, bot_id, chat_id)
    if chat is None:
        return fail(HTTPStatus.NOT_FOUND, "Chat not found")

    messages = await query_chat_messages(user, chat_id)
    return success(chat.view(bot_id, messages))


class MessageFeedbackIn(Schema):
    upvote: Optional[int]
    downvote: Optional[int]
    revised_answer: Optional[str]


@router.post("/bots/{bot_id}/chats/{chat_id}/messages/{message_id}")
async def feedback_message(request, bot_id, chat_id, message_id, msg_in: MessageFeedbackIn):
    user = get_user(request)
    chat = await query_chat(user, bot_id, chat_id)
    if chat is None:
        return fail(HTTPStatus.NOT_FOUND, "Chat not found")
    feedback = await kubechat.chat.message.feedback_message(chat.user, chat_id, message_id, msg_in.upvote,
                                                            msg_in.downvote,
                                                            msg_in.revised_answer)

    # embedding the revised answer
    if msg_in.revised_answer is not None:
        message_feedback.delay(feedback_id=feedback.id)
    return success({})


@router.delete("/bots/{bot_id}/chats/{chat_id}")
async def delete_chat(request, bot_id, chat_id):
    user = get_user(request)
    chat = await query_chat(user, bot_id, chat_id)
    if chat is None:
        return fail(HTTPStatus.NOT_FOUND, "Chat not found")
    chat.status = ChatStatus.DELETED
    chat.gmt_deleted = timezone.now()
    await chat.asave()
    history = RedisChatMessageHistory(chat_id, settings.MEMORY_REDIS_URL)
    await history.clear()
    return success(chat.view(bot_id))


class BotIn(Schema):
    title: str
    type: str
    description: Optional[str]
    config: Optional[str]
    collection_ids: Optional[List[str]]


@router.post("/bots")
async def create_bot(request, bot_in: BotIn):
    user = get_user(request)

    # there is quota limit on bot
    if settings.MAX_BOT_COUNT:
        bot_limit = await query_user_quota(user, QuotaType.MAX_BOT_COUNT)
        if bot_limit is None:
            bot_limit = settings.MAX_BOT_COUNT
        if await query_bots_count(user) >= bot_limit:
            return fail(HTTPStatus.FORBIDDEN, f"bot number has reached the limit of {bot_limit}")

    bot = Bot(
        user=user,
        title=bot_in.title,
        type=bot_in.type,
        status=BotStatus.ACTIVE,
        description=bot_in.description,
        config=bot_in.config,
    )
    config = json.loads(bot_in.config)
    memory = config.get("memory", False)
    model = config.get("model")
    llm_config = config.get("llm")
    valid, msg = validate_bot_config(model, llm_config, bot_in.type, memory)
    if not valid:
        return fail(HTTPStatus.BAD_REQUEST, msg)
    await bot.asave()
    collections = []
    if bot_in.collection_ids is not None:
        for cid in bot_in.collection_ids:
            collection = await query_collection(user, cid)
            if not collection:
                return fail(HTTPStatus.NOT_FOUND, "Collection %s not found" % cid)
            if collection.status == CollectionStatus.INACTIVE:
                return fail(HTTPStatus.BAD_REQUEST, "Collection %s is inactive" % cid)
            await sync_to_async(bot.collections.add)(collection)
            collections.append(collection.view())
    await bot.asave()
    return success(bot.view(collections))


@router.get("/bots")
async def list_bots(request):
    user = get_user(request)
    pr = await query_bots(user, build_pq(request))
    response = []
    async for bot in pr.data:
        collections = []
        async for collection in await sync_to_async(bot.collections.all)():
            collections.append(collection.view())
        bot_config = json.loads(bot.config)
        model = bot_config.get("model", None)
        # This is a temporary solution to solve the problem of model name changes
        if model in ["chatgpt-3.5", "gpt-3.5-turbo-instruct"]:
            bot_config["model"] = "gpt-3.5-turbo"
        elif model == "chatgpt-4":
            bot_config["model"] = "gpt-4"
        elif model in ["gpt-4-vision-preview", "gpt-4-32k", "gpt-4-32k-0613"]:
            bot_config["model"] = "gpt-4-1106-preview"
        bot.config = json.dumps(bot_config)
        response.append(bot.view(collections))
    return success(response, pr)


@router.get("/system_bots")
async def list_system_bots(request):
    pr = await query_bots(settings.ADMIN_USER, build_pq(request))
    response = []
    async for bot in pr.data:
        collections = []
        async for collection in await sync_to_async(bot.collections.all)():
            collections.append(collection.view())
        response.append(bot.view(collections))
    return success(response, pr)


@router.get("/bots/{bot_id}")
async def get_bot(request, bot_id):
    user = get_user(request)
    bot = await query_bot(user, bot_id)
    if bot is None:
        return fail(HTTPStatus.NOT_FOUND, "Bot not found")
    collections = []
    async for collection in await sync_to_async(bot.collections.all)():
        collections.append(collection.view())
    return success(bot.view(collections))


@router.put("/bots/{bot_id}")
async def update_bot(request, bot_id, bot_in: BotIn):
    user = get_user(request)
    bot = await query_bot(user, bot_id)
    if bot is None:
        return fail(HTTPStatus.NOT_FOUND, "Bot not found")
    new_config = json.loads(bot_in.config)
    model = new_config.get("model")
    memory = new_config.get("memory", False)
    llm_config = new_config.get("llm")
    valid, msg = validate_bot_config(model, llm_config, bot_in.type, memory)
    if not valid:
        return fail(HTTPStatus.BAD_REQUEST, msg)
    old_config = json.loads(bot.config)
    old_config.update(new_config)
    bot.config = json.dumps(old_config)
    bot.title = bot_in.title
    bot.type = bot_in.type
    bot.description = bot_in.description
    if bot_in.collection_ids is not None:
        collections = []
        for cid in bot_in.collection_ids:
            collection = await query_collection(user, cid)
            if not collection:
                return fail(HTTPStatus.NOT_FOUND, "Collection %s not found" % cid)
            if collection.status == CollectionStatus.INACTIVE:
                return fail(HTTPStatus.BAD_REQUEST, "Collection %s is inactive" % cid)
            collections.append(collection)
        await sync_to_async(bot.collections.set)(collections)
    await bot.asave()

    collections = []
    async for collection in await sync_to_async(bot.collections.all)():
        collections.append(collection.view())
    return success(bot.view(collections))


@router.delete("/bots/{bot_id}")
async def delete_bot(request, bot_id):
    user = get_user(request)
    bot = await query_bot(user, bot_id)
    if bot is None:
        return fail(HTTPStatus.NOT_FOUND, "Bot not found")
    bot.status = BotStatus.DELETED
    bot.gmt_deleted = timezone.now()
    await bot.asave()
    return success(bot.view())


class IntegrationIn(Schema):
    type: str
    config: Optional[str]


@router.post("/bots/{bot_id}/integrations")
async def create_integration(request, bot_id, integration: IntegrationIn):
    user = get_user(request)
    bot = await query_bot(user, bot_id)
    if bot is None:
        return fail(HTTPStatus.NOT_FOUND, "Bot not found")
    instance = BotIntegration(
        user=user,
        bot=bot,
        type=integration.type,
        config=integration.config,
    )
    await instance.asave()
    return success(instance.view(bot_id))


@router.get("/bots/{bot_id}/integrations")
async def list_integrations(request, bot_id):
    user = get_user(request)
    bot = await query_bot(user, bot_id)
    if bot is None:
        return fail(HTTPStatus.NOT_FOUND, "Bot not found")
    pr = await query_integrations(user, bot_id, build_pq(request))
    response = []
    async for integration in pr.data:
        response.append(integration.view(bot_id))
    return success(response, pr)


@router.get("/bots/{bot_id}/integrations/{integration_id}")
async def get_integration(user, bot_id, integration_id):
    bot = await query_bot(user, bot_id)
    if bot is None:
        return None
    integration = await query_integration(user, bot_id, integration_id)
    if integration is None:
        return None
    return integration


@router.put("/bots/{bot_id}/integrations/{integration_id}")
async def update_integration(user, bot_id, integration_id, integration_in: IntegrationIn):
    bot = await query_bot(user, bot_id)
    if bot is None:
        return None
    integration = await query_integration(user, bot_id, integration_id)
    if integration is None:
        return None
    integration.type = integration_in.type
    integration.config = integration_in.config
    await integration.asave()
    return integration


@router.delete("/bots/{bot_id}/integrations/{integration_id}")
async def delete_integration(user, bot_id, integration_id):
    bot = await query_bot(user, bot_id)
    if bot is None:
        return None
    integration = await query_integration(user, bot_id, integration_id)
    if integration is None:
        return None
    integration.status = BotIntegrationStatus.DELETED
    integration.gmt_deleted = timezone.now()
    await integration.asave()
    return integration


def default_page(request, exception):
    return render(request, '404.html')


def dashboard(request):
    user_count = User.objects.count()
    collection_count = Collection.objects.count()
    document_count = Document.objects.count()
    chat_count = Chat.objects.count()
    context = {'user_count': user_count, 'Collection_count': collection_count,
               'Document_count': document_count, 'Chat_count': chat_count}
    return render(request, 'kubechat/dashboard.html', context)<|MERGE_RESOLUTION|>--- conflicted
+++ resolved
@@ -69,10 +69,7 @@
 from kubechat.llm.prompts import (
     DEFAULT_CHINESE_PROMPT_TEMPLATE_V3,
     DEFAULT_MODEL_MEMOTY_PROMPT_TEMPLATES,
-<<<<<<< HEAD
-=======
     MULTI_ROLE_PROMPT_TEMPLATES,
->>>>>>> 52d22496
 )
 from kubechat.source.base import get_source
 from kubechat.tasks.collection import delete_collection_task, init_collection_task
