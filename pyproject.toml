--- conflicted
+++ resolved
@@ -40,11 +40,8 @@
 daphne = "^4.0.0"
 docx2txt = "^0.8"
 terminal = "^0.4.0"
-<<<<<<< HEAD
 types-chardet = "^5.0.4.6"
-=======
 pysocks = "^1.7.1"
->>>>>>> 6d857385
 
 [tool.poetry.group.llmserver]
 optional = true
